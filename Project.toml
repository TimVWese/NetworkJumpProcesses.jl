name = "NetworkJumpProcesses"
uuid = "649bebac-265c-4476-84d4-c637f8c713f3"
authors = ["TimVWese <tim.vanwesemael@ugent.be>"]
version = "0.2.2"

[deps]
DifferentialEquations = "0c46a032-eb83-5123-abaf-570d42b7fbaa"
Documenter = "e30172f5-a6a5-5a46-863b-614d45cd2de4"
Graphs = "86223c79-3864-5bf0-83f7-82e725a168b6"
JumpProcesses = "ccbc3e58-028d-4f4c-8cd5-9ae44345cda5"
Logging = "56ddb016-857b-54e1-b83d-db4d58db5568"
Test = "8dfed614-e22c-5e08-85e1-65c5234f0b40"
TestItemRunner = "f8b46487-2199-4994-9208-9a1283c18c0a"
TestItems = "1c621080-faea-4a02-84b6-bbd5e436b8fe"

[compat]
DifferentialEquations = "^7.7.0"
Documenter = "^0.27.0, 1"
Graphs = "^1.8"
JumpProcesses = "^9.6.0"
<<<<<<< HEAD
TestItems = "0.1"
=======
TestItemRunner = "0.2"
>>>>>>> fc7088b1
julia = "^1.7"<|MERGE_RESOLUTION|>--- conflicted
+++ resolved
@@ -18,9 +18,6 @@
 Documenter = "^0.27.0, 1"
 Graphs = "^1.8"
 JumpProcesses = "^9.6.0"
-<<<<<<< HEAD
-TestItems = "0.1"
-=======
-TestItemRunner = "0.2"
->>>>>>> fc7088b1
+TestItems = "^0.1"
+TestItemRunner = "^0.2"
 julia = "^1.7"